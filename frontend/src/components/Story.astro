--- conflicted
+++ resolved
@@ -125,21 +125,6 @@
 
 <script>
   import gsap from "gsap";
-<<<<<<< HEAD
-  import MotionPathPlugin from "gsap/MotionPathPlugin";
-  import MorphSVGPlugin from "gsap/MorphSVGPlugin";
-  import ScrollTrigger from "gsap/ScrollTrigger";
-  import DrawSVGPlugin from "gsap/DrawSVGPlugin";
-  gsap.registerPlugin(
-    MotionPathPlugin,
-    MorphSVGPlugin,
-    ScrollTrigger,
-    DrawSVGPlugin,
-  );
-
-  let mm = gsap.matchMedia();
-
-=======
   import ScrollTrigger from "gsap/ScrollTrigger";
   import DrawSVGPlugin from "gsap/DrawSVGPlugin";
   import { pathEase } from "../helpers";
@@ -182,7 +167,6 @@
     })
   }
 
->>>>>>> 3c8ae479
   document.addEventListener("DOMContentLoaded", () => {
     mm.add("(min-width:800px)", () => {
       gsap.fromTo(
@@ -190,14 +174,6 @@
         { drawSVG: "0%" },
         {
           drawSVG: "100%",
-<<<<<<< HEAD
-          ease: "none",
-          scrollTrigger: {
-            trigger: "#timeline-container",
-            start: "top 40%",
-            end: "bottom",
-            scrub: 2,
-=======
           ease: pathEase("#timeline-path-filled", { smooth: true }),
           duration: 1,
           scrollTrigger: {
@@ -205,47 +181,28 @@
             start: "top 40%",
             end: "bottom 40%",
             scrub: 0.5,
->>>>>>> 3c8ae479
             once: true,
           },
         },
       );
     });
 
-<<<<<<< HEAD
-    mm.add("(max-width:799px)", () => {
-=======
     mm.add("(max-width:640px)", () => {
->>>>>>> 3c8ae479
       gsap.fromTo(
         "#timeline-path-filled",
         { drawSVG: "0%" },
         {
           drawSVG: "100%",
-<<<<<<< HEAD
-          ease: "none",
-          scrollTrigger: {
-            trigger: "#timeline-container",
-            start: "top 15%",
-            end: "bottom",
-            scrub: 2,
-=======
           ease: pathEase("#timeline-path-filled", { smooth: true }),
           scrollTrigger: {
             trigger: "#timeline-container",
             start: "top 25%",
             end: "bottom 25%",
             scrub: 1,
->>>>>>> 3c8ae479
             once: true,
           },
         },
       );
-<<<<<<< HEAD
-    });
-
-    
-=======
     }); 
 
     milestoneAnimation("#milestone-1", true);
@@ -255,6 +212,5 @@
     milestoneAnimation("#milestone-5", true);
     milestoneAnimation("#milestone-6", false);
     milestoneAnimation("#milestone-7", true);
->>>>>>> 3c8ae479
   });
 </script>